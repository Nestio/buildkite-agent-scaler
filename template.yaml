---
Description: Autoscaling Lambda for elastic-ci stack Buildkite Agents

Transform: AWS::Serverless-2016-10-31

Parameters:
  AutoscalingLambdaExecutionRole:
    Description: IAM Role ARN
    Type: String
    Default: ''

  BuildkiteAgentTokenParameter:
    Description: Buildkite agent token parameter
    Type: AWS::SSM::Parameter::Name

  BuildkiteQueue:
    Description: Queue name that agents will use, targeted in pipeline steps using "queue={value}"
    Type: String
    Default: default
    MinLength: 1

  AgentsPerInstance:
    Description: ""
    Type: Number

  MinSize:
    Description: ""
    Type: String

  MaxSize:
    Description: ""
    Type: String

  AutoScaleGroup:
    Description: The name of the autoscale group to autoscale.
    Type: String
    Default: default

  ScaleOutFactor:
    Description: ""
    Type: Number

<<<<<<< HEAD
  ScaleOutForWaitingJobs:
    Description: ""
    Type: String
    AllowedValues:
      - "true"
      - "false"
    Default: "false"

Conditions:
  CreateRole: !Equals [ !Ref AutoscalingLambdaExecutionRole, '' ]
=======
Mappings:
  LambdaBucket:
    us-east-1: { Bucket: "buildkite-lambdas" }
    us-east-2: { Bucket: "buildkite-lambdas-us-east-2" }
    us-west-1: { Bucket: "buildkite-lambdas-us-west-1" }
    us-west-2: { Bucket: "buildkite-lambdas-us-west-2" }
    af-south-1: { Bucket: "buildkite-lambdas-af-south-1" }
    ap-east-1: { Bucket: "buildkite-lambdas-ap-east-1" }
    ap-south-1: { Bucket: "buildkite-lambdas-ap-south-1" }
    ap-northeast-2: { Bucket: "buildkite-lambdas-ap-northeast-2" }
    ap-northeast-1: { Bucket: "buildkite-lambdas-ap-northeast-1" }
    ap-southeast-2: { Bucket: "buildkite-lambdas-ap-southeast-2" }
    ap-southeast-1: { Bucket: "buildkite-lambdas-ap-southeast-1" }
    ca-central-1: { Bucket: "buildkite-lambdas-ca-central-1" }
    eu-central-1: { Bucket: "buildkite-lambdas-eu-central-1" }
    eu-west-1: { Bucket: "buildkite-lambdas-eu-west-1" }
    eu-west-2: { Bucket: "buildkite-lambdas-eu-west-2" }
    eu-south-1: { Bucket: "buildkite-lambdas-eu-south-1" }
    eu-west-3: { Bucket: "buildkite-lambdas-eu-west-3" }
    eu-north-1: { Bucket: "buildkite-lambdas-eu-north-1" }
    me-south-1: { Bucket: "buildkite-lambdas-me-south-1" }
    sa-east-1: { Bucket: "buildkite-lambdas-sa-east-1" }
>>>>>>> 187501d6

Resources:
  ExecutionRole:
    Type: AWS::IAM::Role
    Condition: CreateRole
    Properties:
      Path: "/"
      AssumeRolePolicyDocument:
        Version: '2012-10-17'
        Statement:
        - Effect: Allow
          Principal:
            Service:
            - lambda.amazonaws.com
          Action:
          - sts:AssumeRole
      ManagedPolicyArns:
        - arn:aws:iam::aws:policy/service-role/AWSLambdaBasicExecutionRole
      Policies:
        - PolicyName: AutoScalingGroups
          PolicyDocument:
            Version: '2012-10-17'
            Statement:
              - Effect: Allow
                Action:
                  - autoscaling:DescribeAutoScalingGroups
                  # *
                  - autoscaling:SetDesiredCapacity
                  # # arn:aws:autoscaling:$region:$account:autoScalingGroup:$uuid:autoScalingGroupName/$name
                Resource: '*'
        - PolicyName: WriteCloudwatchMetrics
          PolicyDocument:
            Version: '2012-10-17'
            Statement:
              - Effect: Allow
                Action: cloudwatch:PutMetricData
                Resource: '*'
        - PolicyName: ReadAgentToken
          PolicyDocument:
            Version: '2012-10-17'
            Statement:
              - Effect: Allow
                Action: ssm:GetParameter
                Resource: !Sub arn:aws:ssm:${AWS::Region}:${AWS::AccountId}:parameter${BuildkiteAgentTokenParameter}

  AutoscalingFunction:
    Type: AWS::Serverless::Function
    Properties:
      CodeUri: handler.zip
      Role: !If [ CreateRole, !GetAtt ExecutionRole.Arn, !Ref AutoscalingLambdaExecutionRole ]
      Timeout: 120
      Handler: handler
      Runtime: go1.x
      MemorySize: 128
      Environment:
        Variables:
          BUILDKITE_AGENT_TOKEN_SSM_KEY: !Ref BuildkiteAgentTokenParameter
          BUILDKITE_QUEUE:               !Ref BuildkiteQueue
          AGENTS_PER_INSTANCE:           !Ref AgentsPerInstance
          CLOUDWATCH_METRICS:            "1"
          DISABLE_SCALE_IN:              "1"
          ASG_NAME:                      !Ref AutoScaleGroup
          MIN_SIZE:                      !Ref MinSize
          MAX_SIZE:                      !Ref MaxSize
          SCALE_OUT_FACTOR:              !Ref ScaleOutFactor
          INCLUDE_WAITING:               !Ref ScaleOutForWaitingJobs
          LAMBDA_TIMEOUT:                "50s"
          LAMBDA_INTERVAL:               "10s"
      Events:
        Timer:
          Type: Schedule
          Properties:
            Schedule: "rate(1 minute)"

  # This mirrors the group that would be created by the lambda, but enforces
  # a retention period and also ensures it's removed when the stack is removed
  LogGroup:
    Type: "AWS::Logs::LogGroup"
    Properties:
      LogGroupName: !Sub "/aws/lambda/${AutoscalingFunction}"
      RetentionInDays: 1

Outputs:
  ExecutionRoleName:
    Description: Name of the Lambda IAM execution role.
    Value: !If [ CreateRole, !Ref ExecutionRole, '' ]<|MERGE_RESOLUTION|>--- conflicted
+++ resolved
@@ -40,7 +40,6 @@
     Description: ""
     Type: Number
 
-<<<<<<< HEAD
   ScaleOutForWaitingJobs:
     Description: ""
     Type: String
@@ -51,7 +50,7 @@
 
 Conditions:
   CreateRole: !Equals [ !Ref AutoscalingLambdaExecutionRole, '' ]
-=======
+
 Mappings:
   LambdaBucket:
     us-east-1: { Bucket: "buildkite-lambdas" }
@@ -74,7 +73,6 @@
     eu-north-1: { Bucket: "buildkite-lambdas-eu-north-1" }
     me-south-1: { Bucket: "buildkite-lambdas-me-south-1" }
     sa-east-1: { Bucket: "buildkite-lambdas-sa-east-1" }
->>>>>>> 187501d6
 
 Resources:
   ExecutionRole:
